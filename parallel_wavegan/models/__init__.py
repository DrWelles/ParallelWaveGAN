--- conflicted
+++ resolved
@@ -2,8 +2,5 @@
 from .melgan import *  # NOQA
 from .parallel_wavegan import *  # NOQA
 from .style_melgan import *  # NOQA
-<<<<<<< HEAD
 from .uhifigan import *  # NOQA
-=======
-from .vqvae import *  # NOQA
->>>>>>> 4a608293
+from .vqvae import *  # NOQA